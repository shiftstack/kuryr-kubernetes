# Copyright (c) 2016 Mirantis, Inc.
# All Rights Reserved.
#
#    Licensed under the Apache License, Version 2.0 (the "License"); you may
#    not use this file except in compliance with the License. You may obtain
#    a copy of the License at
#
#         http://www.apache.org/licenses/LICENSE-2.0
#
#    Unless required by applicable law or agreed to in writing, software
#    distributed under the License is distributed on an "AS IS" BASIS, WITHOUT
#    WARRANTIES OR CONDITIONS OF ANY KIND, either express or implied. See the
#    License for the specific language governing permissions and limitations
#    under the License.

import random
import time

from openstack import exceptions as os_exc
from oslo_config import cfg
from oslo_log import log as logging
from oslo_utils import timeutils
from oslo_utils import versionutils

from kuryr_kubernetes import clients
from kuryr_kubernetes import config
from kuryr_kubernetes import constants as k_const
from kuryr_kubernetes.controller.drivers import base
from kuryr_kubernetes import exceptions as k_exc
from kuryr_kubernetes.objects import lbaas as obj_lbaas
from kuryr_kubernetes import utils

CONF = cfg.CONF
LOG = logging.getLogger(__name__)

_ACTIVATION_TIMEOUT = CONF.neutron_defaults.lbaas_activation_timeout
# NOTE(yboaron):Prior to sending create request to Octavia, LBaaS driver
# verifies that LB is in a stable state by polling LB's provisioning_status
# using backoff timer.
# A similar method is used also for the delete flow.
# Unlike LB creation, rest of octavia operations are completed usually after
# few seconds. Next constants define the intervals values for 'fast' and
# 'slow' (will be used for LB creation)  polling.
_LB_STS_POLL_FAST_INTERVAL = 1
_LB_STS_POLL_SLOW_INTERVAL = 3
_OCTAVIA_TAGGING_VERSION = 2, 5
_OCTAVIA_DL_VERSION = 2, 11
_OCTAVIA_ACL_VERSION = 2, 12


class LBaaSv2Driver(base.LBaaSDriver):
    """LBaaSv2Driver implements LBaaSDriver for Neutron LBaaSv2 API."""

    def __init__(self):
        super(LBaaSv2Driver, self).__init__()

        self._octavia_tags = False
        self._octavia_acls = False
        self._octavia_double_listeners = False
        # Check if Octavia API supports tagging.
        # TODO(dulek): *Maybe* this can be replaced with
        #         lbaas.get_api_major_version(version=_OCTAVIA_TAGGING_VERSION)
        #         if bug https://storyboard.openstack.org/#!/story/2007040 gets
        #         fixed one day.
        v = self.get_octavia_version()
        if v >= _OCTAVIA_ACL_VERSION:
            self._octavia_acls = True
            LOG.info('Octavia supports ACLs for Amphora provider.')
        if v >= _OCTAVIA_DL_VERSION:
            # FIXME(ltomasbo): ovn-octavia driver does not yet support double
            # listeners. Remove when it does, considering the right
            # octavia microversion
            if CONF.kubernetes.endpoints_driver_octavia_provider != 'ovn':
                self._octavia_double_listeners = True
                LOG.info('Octavia supports double listeners (different '
                         'protocol, same port) for Amphora provider.')
        if v >= _OCTAVIA_TAGGING_VERSION:
            LOG.info('Octavia supports resource tags.')
            self._octavia_tags = True
        else:
            v_str = '%d.%d' % v
            LOG.warning('[neutron_defaults]resource_tags is set, but Octavia '
                        'API %s does not support resource tagging. Kuryr '
                        'will put requested tags in the description field of '
                        'Octavia resources.', v_str)

    def double_listeners_supported(self):
        return self._octavia_double_listeners

    def get_octavia_version(self):
        lbaas = clients.get_loadbalancer_client()
        region_name = getattr(CONF.neutron, 'region_name', None)

        regions = lbaas.get_all_version_data()
        # If region was specified take it, otherwise just take first as default
        endpoints = regions.get(region_name, list(regions.values())[0])
        # Take the first endpoint
        services = list(endpoints.values())[0]
        # Try load-balancer service, if not take the first
        versions = services.get('load-balancer', list(services.values())[0])
        # Lookup the latest version. For safety, we won't look for
        # version['status'] == 'CURRENT' and assume it's the maximum. Also we
        # won't assume this dict is sorted.
        max_ver = 0, 0
        for version in versions:
            v_tuple = versionutils.convert_version_to_tuple(version['version'])
            if v_tuple > max_ver:
                max_ver = v_tuple

        LOG.debug("Detected Octavia version %d.%d", *max_ver)
        return max_ver

    def get_service_loadbalancer_name(self, namespace, svc_name):
        return "%s/%s" % (namespace, svc_name)

    def get_loadbalancer_pool_name(self, loadbalancer, namespace, svc_name):
        return "%s/%s/%s" % (loadbalancer.name, namespace, svc_name)

    def add_tags(self, resource, req):
        if CONF.neutron_defaults.resource_tags:
            if self._octavia_tags:
                req['tags'] = CONF.neutron_defaults.resource_tags
            else:
                if resource in ('loadbalancer', 'listener', 'pool'):
                    req['description'] = ','.join(
                        CONF.neutron_defaults.resource_tags)

    def ensure_loadbalancer(self, name, project_id, subnet_id, ip,
                            security_groups_ids=None, service_type=None,
                            provider=None):
        request = obj_lbaas.LBaaSLoadBalancer(
            name=name, project_id=project_id, subnet_id=subnet_id, ip=ip,
            security_groups=security_groups_ids, provider=provider)
        response = self._ensure(self._create_loadbalancer,
                                self._find_loadbalancer, request)
        if not response:
            # NOTE(ivc): load balancer was present before 'create', but got
            # deleted externally between 'create' and 'find'
            # NOTE(ltomasbo): or it is in ERROR status, so we deleted and
            # trigger the retry
            raise k_exc.ResourceNotReady(request)

        return response

    def release_loadbalancer(self, loadbalancer):
        os_net = clients.get_network_client()
        lbaas = clients.get_loadbalancer_client()
        self._release(
            loadbalancer,
            loadbalancer,
            lbaas.delete_load_balancer,
            loadbalancer.id,
            cascade=True)

        sg_id = self._find_listeners_sg(loadbalancer)
        if sg_id:
            # Note: reusing activation timeout as deletion timeout
            self._wait_for_deletion(loadbalancer, _ACTIVATION_TIMEOUT)
            try:
                os_net.delete_security_group(sg_id)
            except os_exc.SDKException:
                LOG.exception('Error when deleting loadbalancer security '
                              'group. Leaving it orphaned.')

    def _create_listeners_acls(self, loadbalancer, port, target_port,
                               protocol, lb_sg, new_sgs, listener_id):
        all_pod_rules = []
        add_default_rules = False
        os_net = clients.get_network_client()

        if new_sgs:
            sgs = new_sgs
        else:
            sgs = loadbalancer.security_groups

        # Check if Network Policy allows listener on the pods
        for sg in sgs:
            if sg != lb_sg:
                if sg in config.CONF.neutron_defaults.pod_security_groups:
                    # If default sg is set, this means there is no NP
                    # associated to the service, thus falling back to the
                    # default listener rules
                    add_default_rules = True
                    break
                rules = os_net.security_group_rules(security_group_id=sg)
                for rule in rules:
                    # NOTE(ltomasbo): NP sg can only have rules with
                    # or without remote_ip_prefix. Rules with remote_group_id
                    # are not possible, therefore only applying the ones
                    # with or without remote_ip_prefix.
                    if rule.remote_group_id:
                        continue
                    if (rule.protocol == protocol.lower() and
                            rule.direction == 'ingress'):
                        # If listener port not in allowed range, skip
                        min_port = rule.port_range_min
                        max_port = rule.port_range_max
                        if (min_port and target_port not in range(min_port,
                                                                  max_port+1)):
                            continue
                        if rule.remote_ip_prefix:
                            all_pod_rules.append(rule.remote_ip_prefix)
                        else:
                            add_default_rules = True

        if add_default_rules:
            # update the listener without allowed-cidr
            self._update_listener_acls(loadbalancer, listener_id, None)
        else:
            self._update_listener_acls(loadbalancer, listener_id,
                                       all_pod_rules)

    def _apply_members_security_groups(self, loadbalancer, port, target_port,
                                       protocol, sg_rule_name, listener_id,
                                       new_sgs=None):
        LOG.debug("Applying members security groups.")
        os_net = clients.get_network_client()
        lb_sg = None
        if CONF.octavia_defaults.enforce_sg_rules:
            vip_port = self._get_vip_port(loadbalancer)
            if vip_port:
                lb_sg = vip_port.security_group_ids[0]
        else:
            LOG.debug("Skipping sg update for lb %s", loadbalancer.name)
            return

        # NOTE (maysams) It might happen that the update of LBaaS SG
        # has been triggered and the LBaaS SG was not created yet.
        # This update is skiped, until the LBaaS members are created.
        if not lb_sg:
            return

        if self._octavia_acls:
            self._create_listeners_acls(loadbalancer, port, target_port,
                                        protocol, lb_sg, new_sgs, listener_id)
            return

        lbaas_sg_rules = os_net.security_group_rules(
                security_group_id=lb_sg, project_id=loadbalancer.project_id)
        all_pod_rules = []
        add_default_rules = False

        if new_sgs:
            sgs = new_sgs
        else:
            sgs = loadbalancer.security_groups

        sg_rule_ethertype = k_const.IPv4
        if utils.get_service_subnet_version() == k_const.IP_VERSION_6:
            sg_rule_ethertype = k_const.IPv6
        # Check if Network Policy allows listener on the pods
        for sg in sgs:
            if sg != lb_sg:
                if sg in config.CONF.neutron_defaults.pod_security_groups:
                    # If default sg is set, this means there is no NP
                    # associated to the service, thus falling back to the
                    # default listener rules
                    add_default_rules = True
                    break
                rules = os_net.security_group_rules(security_group_id=sg)
                for rule in rules:
                    # copying ingress rules with same protocol onto the
                    # loadbalancer sg rules
                    # NOTE(ltomasbo): NP sg can only have rules with
                    # or without remote_ip_prefix. Rules with remote_group_id
                    # are not possible, therefore only applying the ones
                    # with or without remote_ip_prefix.
                    if (rule.protocol == protocol.lower() and
                            rule.direction == 'ingress'):
                        # If listener port not in allowed range, skip
                        min_port = rule.port_range_min
                        max_port = rule.port_range_max
                        if (min_port and target_port not in range(min_port,
                                                                  max_port+1)):
                            continue
                        all_pod_rules.append(rule)
                        try:
                            LOG.debug("Creating LBaaS sg rule for sg: %r",
                                      lb_sg)
                            os_net.create_security_group_rule(
                                direction='ingress',
                                ether_type=sg_rule_ethertype,
                                port_range_min=port,
                                port_range_max=port,
                                protocol=protocol,
                                remote_ip_prefix=rule.remote_ip_prefix,
                                security_group_id=lb_sg,
                                description=sg_rule_name)
                        except os_exc.ConflictException:
                            pass
                        except os_exc.SDKException:
                            LOG.exception('Failed when creating security '
                                          'group rule for listener %s.',
                                          sg_rule_name)

        # Delete LBaaS sg rules that do not match NP
        for rule in lbaas_sg_rules:
            if (rule.protocol != protocol.lower() or
                    rule.port_range_min != port or
                    rule.direction != 'ingress'):
                if all_pod_rules and self._is_default_rule(rule):
                    LOG.debug("Removing default LBaaS sg rule for sg: %r",
                              lb_sg)
                    os_net.delete_security_group_rule(rule.id)
                continue
            self._delete_rule_if_no_match(rule, all_pod_rules)

        if add_default_rules:
            try:
                LOG.debug("Restoring default LBaaS sg rule for sg: %r", lb_sg)
                os_net.create_security_group_rule(direction='ingress',
                                                  ether_type=sg_rule_ethertype,
                                                  port_range_min=port,
                                                  port_range_max=port,
                                                  protocol=protocol,
                                                  security_group_id=lb_sg,
                                                  description=sg_rule_name)
            except os_exc.ConflictException:
                pass
            except os_exc.SDKException:
                LOG.exception('Failed when creating security group rule for '
                              'listener %s.', sg_rule_name)

    def _delete_rule_if_no_match(self, rule, all_pod_rules):
        for pod_rule in all_pod_rules:
            if pod_rule['remote_ip_prefix'] == rule['remote_ip_prefix']:
                return
        os_net = clients.get_network_client()
        LOG.debug("Deleting sg rule: %r", rule.id)
        os_net.delete_security_group_rule(rule.id)

    def _is_default_rule(self, rule):
        return (rule.get('direction') == 'ingress' and
                not rule.get('remote_ip_prefix') and
                'network-policy' not in rule.get('description'))

    def ensure_listener(self, loadbalancer, protocol, port,
                        service_type='ClusterIP'):
        name = "%s:%s:%s" % (loadbalancer.name, protocol, port)
        listener = obj_lbaas.LBaaSListener(name=name,
                                           project_id=loadbalancer.project_id,
                                           loadbalancer_id=loadbalancer.id,
                                           protocol=protocol,
                                           port=port)
        try:
            result = self._ensure_provisioned(
                loadbalancer, listener, self._create_listener,
                self._find_listener, _LB_STS_POLL_SLOW_INTERVAL)
        except os_exc.SDKException:
            LOG.exception("Listener creation failed, most probably because "
                          "protocol %(prot)s is not supported",
                          {'prot': protocol})
            return None

        # NOTE(maysams): When ovn-octavia provider is used
        # there is no need to set a security group for
        # the load balancer as it wouldn't be enforced.
        if not CONF.octavia_defaults.enforce_sg_rules:
            os_net = clients.get_network_client()
            vip_port = self._get_vip_port(loadbalancer)
            os_net.update_port(vip_port.id, security_groups=[])
            loadbalancer.security_groups = []

        return result

    def release_listener(self, loadbalancer, listener):
        os_net = clients.get_network_client()
        lbaas = clients.get_loadbalancer_client()
        self._release(loadbalancer, listener,
                      lbaas.delete_listener,
                      listener.id)

        # NOTE(maysams): since lbs created with ovn-octavia provider
        # does not have a sg in place, only need to delete sg rules
        # when enforcing sg rules on the lb sg, meaning octavia
        # Amphora provider is configured.
        if CONF.octavia_defaults.enforce_sg_rules:
            sg_id = self._get_vip_port(loadbalancer).security_group_ids[0]
            if sg_id:
                rules = os_net.security_group_rules(security_group_id=sg_id,
                                                    description=listener.name)
                try:
                    os_net.delete_security_group_rule(next(rules).id)
                except StopIteration:
                    LOG.warning('Cannot find SG rule for %s (%s) listener.',
                                listener.id, listener.name)

    def ensure_pool(self, loadbalancer, listener):
        pool = obj_lbaas.LBaaSPool(name=listener.name,
                                   project_id=loadbalancer.project_id,
                                   loadbalancer_id=loadbalancer.id,
                                   listener_id=listener.id,
                                   protocol=listener.protocol)
        return self._ensure_provisioned(loadbalancer, pool,
                                        self._create_pool,
                                        self._find_pool)

    def ensure_pool_attached_to_lb(self, loadbalancer, namespace,
                                   svc_name, protocol):
        name = self.get_loadbalancer_pool_name(loadbalancer,
                                               namespace, svc_name)
        pool = obj_lbaas.LBaaSPool(name=name,
                                   project_id=loadbalancer.project_id,
                                   loadbalancer_id=loadbalancer.id,
                                   listener_id=None,
                                   protocol=protocol)
        return self._ensure_provisioned(loadbalancer, pool,
                                        self._create_pool,
                                        self._find_pool_by_name)

    def release_pool(self, loadbalancer, pool):
        lbaas = clients.get_loadbalancer_client()
        self._release(loadbalancer, pool, lbaas.delete_pool, pool.id)

    def ensure_member(self, loadbalancer, pool,
                      subnet_id, ip, port, target_ref_namespace,
                      target_ref_name, listener_port=None):
        name = ("%s/%s" % (target_ref_namespace, target_ref_name))
        name += ":%s" % port
        member = obj_lbaas.LBaaSMember(name=name,
                                       project_id=loadbalancer.project_id,
                                       pool_id=pool.id,
                                       subnet_id=subnet_id,
                                       ip=ip,
                                       port=port)
        result = self._ensure_provisioned(loadbalancer, member,
                                          self._create_member,
                                          self._find_member)

        network_policy = (
            'policy' in CONF.kubernetes.enabled_handlers and
            CONF.kubernetes.service_security_groups_driver == 'policy')
        if (network_policy and CONF.octavia_defaults.enforce_sg_rules and
                listener_port):
            protocol = pool.protocol
            sg_rule_name = pool.name
            listener_id = pool.listener_id
            self._apply_members_security_groups(loadbalancer, listener_port,
                                                port, protocol, sg_rule_name,
                                                listener_id)
        return result

    def release_member(self, loadbalancer, member):
        lbaas = clients.get_loadbalancer_client()
        self._release(loadbalancer, member, lbaas.delete_member, member.id,
                      member.pool_id)

    def _get_vip_port(self, loadbalancer):
        os_net = clients.get_network_client()
        try:
            fixed_ips = ['subnet_id=%s' % str(loadbalancer.subnet_id),
                         'ip_address=%s' % str(loadbalancer.ip)]
            ports = os_net.ports(fixed_ips=fixed_ips)
        except os_exc.SDKException:
            LOG.error("Port with fixed ips %s not found!", fixed_ips)
            raise

        try:
            return next(ports)
        except StopIteration:
            return None

    def _create_loadbalancer(self, loadbalancer):
        request = {
            'name': loadbalancer.name,
            'project_id': loadbalancer.project_id,
            'vip_address': str(loadbalancer.ip),
            'vip_subnet_id': loadbalancer.subnet_id,
        }

        if loadbalancer.provider is not None:
            request['provider'] = loadbalancer.provider

        self.add_tags('loadbalancer', request)

        lbaas = clients.get_loadbalancer_client()
        response = lbaas.create_load_balancer(**request)
        loadbalancer.id = response.id
        loadbalancer.port_id = self._get_vip_port(loadbalancer).id
        if (loadbalancer.provider is not None and
                loadbalancer.provider != response.provider):
            LOG.error("Request provider(%s) != Response provider(%s)",
                      loadbalancer.provider, response.provider)
            return None
        loadbalancer.provider = response.provider
        return loadbalancer

    def _find_loadbalancer(self, loadbalancer):
        lbaas = clients.get_loadbalancer_client()
        response = lbaas.load_balancers(
            name=loadbalancer.name,
            project_id=loadbalancer.project_id,
            vip_address=str(loadbalancer.ip),
            vip_subnet_id=loadbalancer.subnet_id)

        try:
            os_lb = next(response)  # openstacksdk returns a generator
            loadbalancer.id = os_lb.id
            loadbalancer.port_id = self._get_vip_port(loadbalancer).id
            loadbalancer.provider = os_lb.provider
            if os_lb.provisioning_status == 'ERROR':
                self.release_loadbalancer(loadbalancer)
                return None
        except (KeyError, StopIteration):
            return None

        return loadbalancer

    def _create_listener(self, listener):
        request = {
            'name': listener.name,
            'project_id': listener.project_id,
            'loadbalancer_id': listener.loadbalancer_id,
            'protocol': listener.protocol,
            'protocol_port': listener.port,
        }
        self.add_tags('listener', request)
        lbaas = clients.get_loadbalancer_client()
        response = lbaas.create_listener(**request)
        listener.id = response.id
        return listener

    def _update_listener_acls(self, loadbalancer, listener_id, allowed_cidrs):
        admin_state_up = True
        if allowed_cidrs is None:
            # World accessible, no restriction on the listeners
            pass
        elif len(allowed_cidrs) == 0:
            # Prevent any traffic as no CIDR is allowed
            admin_state_up = False

        request = {
            'allowed_cidrs': allowed_cidrs,
            'admin_state_up': admin_state_up,
        }

        # Wait for the loadbalancer to be ACTIVE
        self._wait_for_provisioning(loadbalancer, _ACTIVATION_TIMEOUT,
                                    _LB_STS_POLL_FAST_INTERVAL)

        lbaas = clients.get_loadbalancer_client()
        try:
            lbaas.update_listener(listener_id, **request)
        except os_exc.SDKException:
            LOG.exception('Error when updating listener %s' % listener_id)
            raise k_exc.ResourceNotReady(listener_id)

    def _find_listener(self, listener, loadbalancer):
        lbaas = clients.get_loadbalancer_client()
        response = lbaas.listeners(
            name=listener.name,
            project_id=listener.project_id,
            load_balancer_id=listener.loadbalancer_id,
            protocol=listener.protocol,
            protocol_port=listener.port)

        try:
            os_listener = next(response)
            listener.id = os_listener.id
            if os_listener.provisioning_status == 'ERROR':
                LOG.debug("Releasing listener %s", os_listener.id)
                self.release_listener(loadbalancer, listener)
                return None
        except (KeyError, StopIteration):
            return None

        return listener

    def _create_pool(self, pool):
        # TODO(ivc): make lb_algorithm configurable
        lb_algorithm = CONF.octavia_defaults.lb_algorithm
        request = {
            'name': pool.name,
            'project_id': pool.project_id,
            'listener_id': pool.listener_id,
            'loadbalancer_id': pool.loadbalancer_id,
            'protocol': pool.protocol,
            'lb_algorithm': lb_algorithm,
        }
        self.add_tags('pool', request)
        lbaas = clients.get_loadbalancer_client()
        response = lbaas.create_pool(**request)
        pool.id = response.id
        return pool

    def _find_pool(self, pool, loadbalancer, by_listener=True):
        lbaas = clients.get_loadbalancer_client()
        response = lbaas.pools(
            name=pool.name,
            project_id=pool.project_id,
            loadbalancer_id=pool.loadbalancer_id,
            protocol=pool.protocol)

        try:
            if by_listener:
                pools = [p for p in response if pool.listener_id
                         in {listener['id'] for listener in p.listeners}]
            else:
                pools = [p for p in response if pool.name == p.name]
            pool.id = pools[0].id
            if pools[0].provisioning_status == 'ERROR':
                LOG.debug("Releasing pool %s", pool.id)
                self.release_pool(loadbalancer, pool)
                return None
        except (KeyError, IndexError):
            return None
        return pool

    def _find_pool_by_name(self, pool, loadbalancer):
        return self._find_pool(pool, loadbalancer, by_listener=False)

    def _create_member(self, member):
        request = {
            'name': member.name,
            'project_id': member.project_id,
            'subnet_id': member.subnet_id,
            'address': str(member.ip),
            'protocol_port': member.port,
        }
        self.add_tags('member', request)
        lbaas = clients.get_loadbalancer_client()
        response = lbaas.create_member(member.pool_id, **request)
        member.id = response.id
        return member

    def _find_member(self, member, loadbalancer):
        lbaas = clients.get_loadbalancer_client()
        response = lbaas.members(
            member.pool_id,
            name=member.name,
            project_id=member.project_id,
            subnet_id=member.subnet_id,
            address=member.ip,
            protocol_port=member.port)

        try:
            os_members = next(response)
            member.id = os_members.id
            if os_members.provisioning_status == 'ERROR':
                LOG.debug("Releasing Member %s", os_members.id)
                self.release_member(loadbalancer, member)
                return None
        except (KeyError, StopIteration):
            return None

        return member

    def _ensure(self, create, find, *args):
        okay_codes = (409, 500)
        try:
            result = create(args[0])
            LOG.debug("Created %(obj)s", {'obj': result})
            return result
        except os_exc.HttpException as e:
            if e.status_code not in okay_codes:
                raise
        result = find(*args)
        if result:
            LOG.debug("Found %(obj)s", {'obj': result})
        return result

    def _ensure_provisioned(self, loadbalancer, obj, create, find,
                            interval=_LB_STS_POLL_FAST_INTERVAL):
        for remaining in self._provisioning_timer(_ACTIVATION_TIMEOUT,
                                                  interval):
            self._wait_for_provisioning(loadbalancer, remaining, interval)
            try:
                result = self._ensure(create, find, obj, loadbalancer)
                if result:
                    return result
            except os_exc.BadRequestException:
                raise
            except os_exc.SDKException:
                pass

        raise k_exc.ResourceNotReady(obj)

    def _release(self, loadbalancer, obj, delete, *args, **kwargs):
        for remaining in self._provisioning_timer(_ACTIVATION_TIMEOUT):
            try:
                try:
                    delete(*args, **kwargs)
                    return
                except (os_exc.ConflictException, os_exc.BadRequestException):
                    self._wait_for_provisioning(loadbalancer, remaining)
            except os_exc.NotFoundException:
                return

        raise k_exc.ResourceNotReady(obj)

    def _wait_for_provisioning(self, loadbalancer, timeout,
                               interval=_LB_STS_POLL_FAST_INTERVAL):
        lbaas = clients.get_loadbalancer_client()

        for remaining in self._provisioning_timer(timeout, interval):
            response = lbaas.get_load_balancer(loadbalancer.id)
            status = response.provisioning_status
            if status == 'ACTIVE':
                LOG.debug("Provisioning complete for %(lb)s", {
                    'lb': loadbalancer})
                return
            elif status == 'ERROR':
                LOG.debug("Releasing loadbalancer %s with error status",
                          loadbalancer.id)
                self.release_loadbalancer(loadbalancer)
                break
            else:
                LOG.debug("Provisioning status %(status)s for %(lb)s, "
                          "%(rem).3gs remaining until timeout",
                          {'status': status, 'lb': loadbalancer,
                           'rem': remaining})

        raise k_exc.ResourceNotReady(loadbalancer)

    def _wait_for_deletion(self, loadbalancer, timeout,
                           interval=_LB_STS_POLL_FAST_INTERVAL):
        lbaas = clients.get_loadbalancer_client()

        for remaining in self._provisioning_timer(timeout, interval):
            try:
                lbaas.get_load_balancer(loadbalancer.id)
            except os_exc.NotFoundException:
                return

    def _provisioning_timer(self, timeout,
                            interval=_LB_STS_POLL_FAST_INTERVAL):
        # REVISIT(ivc): consider integrating with Retry
        max_interval = 15
        with timeutils.StopWatch(duration=timeout) as timer:
            while not timer.expired():
                yield timer.leftover()
                interval = interval * 2 * random.gauss(0.8, 0.05)
                interval = min(interval, max_interval)
                interval = min(interval, timer.leftover())
                if interval:
                    time.sleep(interval)

    def _find_listeners_sg(self, loadbalancer):
        os_net = clients.get_network_client()
        try:
            sgs = os_net.security_groups(name=loadbalancer.name,
                                         project_id=loadbalancer.project_id)
            for sg in sgs:
                try:
                    if sg.id in loadbalancer.security_groups:
                        return sg.id
                except TypeError:
                    LOG.exception('Loadbalancer %s does not have '
                                  'security_groups defined.',
                                  loadbalancer.name)
                    raise
        except os_exc.SDKException:
            LOG.exception('Cannot list security groups for loadbalancer %s.',
                          loadbalancer.name)

        return None

    def update_lbaas_sg(self, service, sgs):
        LOG.debug('Setting SG for LBaaS VIP port')

        svc_namespace = service['metadata']['namespace']
        svc_name = service['metadata']['name']
        svc_ports = service['spec'].get('ports', [])

        lbaas_name = "%s/%s" % (svc_namespace, svc_name)

        endpoints_link = utils.get_endpoints_link(service)
        k8s = clients.get_kubernetes_client()
        try:
            endpoint = k8s.get(endpoints_link)
        except k_exc.K8sResourceNotFound:
<<<<<<< HEAD
            LOG.debug("Endpoint not Found. Skipping LB SG update for"
=======
            LOG.debug("Endpoint not Found. Skipping LB SG update for "
>>>>>>> a94a60d1
                      "%s as the LB resources are not present", lbaas_name)
            return

        lbaas = utils.get_lbaas_state(endpoint)
        if not lbaas:
            LOG.debug('Endpoint not yet annotated with lbaas state.')
            raise k_exc.ResourceNotReady(svc_name)

        lbaas_obj = lbaas.loadbalancer
        lbaas_obj.security_groups = sgs

        utils.set_lbaas_state(endpoint, lbaas)

        lsnr_ids = {(listener.protocol, listener.port): listener.id
                    for listener in lbaas.listeners}

        for port in svc_ports:
            port_protocol = port['protocol']
            lbaas_port = port['port']
            target_port = port['targetPort']
            sg_rule_name = "%s:%s:%s" % (lbaas_name, port_protocol, lbaas_port)
            listener_id = lsnr_ids.get((port_protocol, lbaas_port))
            if listener_id is None:
                LOG.warning("There is no listener associated to the protocol "
                            "%s and port %s. Skipping", port_protocol,
                            lbaas_port)
                continue
            self._apply_members_security_groups(lbaas_obj, lbaas_port,
                                                target_port, port_protocol,
                                                sg_rule_name, listener_id, sgs)<|MERGE_RESOLUTION|>--- conflicted
+++ resolved
@@ -769,11 +769,7 @@
         try:
             endpoint = k8s.get(endpoints_link)
         except k_exc.K8sResourceNotFound:
-<<<<<<< HEAD
-            LOG.debug("Endpoint not Found. Skipping LB SG update for"
-=======
             LOG.debug("Endpoint not Found. Skipping LB SG update for "
->>>>>>> a94a60d1
                       "%s as the LB resources are not present", lbaas_name)
             return
 
